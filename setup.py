--- conflicted
+++ resolved
@@ -9,12 +9,8 @@
 setup(
     name='BAccMod',
     packages=find_packages(),
-<<<<<<< HEAD
     version='0.3.0',
-=======
-    version='0.2.0',
     license='LGPL v3',
->>>>>>> 7c8f1bac
     description='Calculate 2D and 3d acceptance model for creating maps with gammapy (IACT analysis)',
     url='https://github.com/mdebony/BAccMod',
     long_description=long_description,
@@ -28,9 +24,5 @@
         'regions>=0.7,<1.10'
     ],
     author='Mathieu de Bony de Lavergne, Gabriel Emery, Marie-Sophie Carrasco',
-<<<<<<< HEAD
-    author_email='mathieu.debony@cea.fr'
-=======
     author_email='debony@cppm.in2p3.fr'
->>>>>>> 7c8f1bac
 )
--- conflicted
+++ resolved
@@ -28,13 +28,9 @@
                  max_angular_separation_wobble: u.Quantity = 0.4 * u.deg,
                  zenith_binning_run_splitting: bool = False,
                  max_fraction_pixel_rotation_fov: float = 0.5,
-<<<<<<< HEAD
-                 time_resolution_rotation_fov: u.Quantity = 0.1 * u.s,
+                 time_resolution: u.Quantity = 0.1 * u.s,
                  use_mini_irf_computation: bool = False,
                  mini_irf_time_resolution: u.Quantity = 1. * u.min,
-=======
-                 time_resolution: u.Quantity = 0.1 * u.s,
->>>>>>> 514bce89
                  method='stack',
                  fit_fnc='gaussian2d',
                  fit_seeds=None,
@@ -112,16 +108,12 @@
                          cos_zenith_binning_parameter_value=cos_zenith_binning_parameter_value,
                          initial_cos_zenith_binning=initial_cos_zenith_binning,
                          max_angular_separation_wobble=max_angular_separation_wobble,
-<<<<<<< HEAD
+                         zenith_binning_run_splitting = zenith_binning_run_splitting,
                          max_fraction_pixel_rotation_fov=max_fraction_pixel_rotation_fov,
-                         time_resolution_rotation_fov=time_resolution_rotation_fov,
+                         time_resolution=time_resolution,
                          use_mini_irf_computation=use_mini_irf_computation,
                          mini_irf_time_resolution=mini_irf_time_resolution)
-=======
-                         zenith_binning_run_splitting=zenith_binning_run_splitting,
-                         max_fraction_pixel_rotation_fov=max_fraction_pixel_rotation_fov,
-                         time_resolution=time_resolution)
->>>>>>> 514bce89
+
 
     def fit_background(self, count_map, exp_map_total, exp_map):
         centers = self.offset_axis.center.to_value(u.deg)

import copy
import logging
from abc import ABC, abstractmethod
from typing import Tuple, List, Any, Optional

import astropy.units as u
import numpy as np
from astropy.coordinates import SkyCoord, AltAz, SkyOffsetFrame
from astropy.coordinates.erfa_astrom import erfa_astrom, ErfaAstromInterpolator
from astropy.time import Time
from gammapy.data import Observations, Observation
from gammapy.datasets import MapDataset
from gammapy.irf import Background2D, Background3D
from gammapy.irf.background import BackgroundIRF
from gammapy.makers import MapDatasetMaker, SafeMaskMaker, FoVBackgroundMaker
from gammapy.maps import WcsNDMap, WcsGeom, Map, MapAxis, RegionGeom
from regions import CircleSkyRegion, SkyRegion
from scipy.integrate import cumulative_trapezoid
from scipy.interpolate import interp1d

from .exception import BackgroundModelFormatException
from .toolbox import compute_rotation_speed_fov, get_unique_wobble_pointings
from .bkg_collection import BackgroundCollectionZenith

logger = logging.getLogger(__name__)


class BaseAcceptanceMapCreator(ABC):

    def __init__(self,
                 energy_axis: MapAxis,
                 max_offset: u.Quantity,
                 spatial_resolution: u.Quantity,
                 exclude_regions: Optional[List[SkyRegion]] = None,
                 cos_zenith_binning_method: str = 'min_livetime',
                 cos_zenith_binning_parameter_value: int = 3600,
                 initial_cos_zenith_binning: float = 0.01,
                 max_angular_separation_wobble: u.Quantity = 0.4 * u.deg,
                 zenith_binning_run_splitting: bool = False,
                 max_fraction_pixel_rotation_fov: float = 0.5,
                 time_resolution: u.Quantity = 0.1 * u.s) -> None:
        """
        Create the class for calculating radial acceptance model.

        Parameters
        ----------
        energy_axis : gammapy.maps.geom.MapAxis
            The energy axis for the acceptance model
        max_offset : astropy.units.Quantity
            The offset corresponding to the edge of the model
        spatial_resolution : astropy.units.Quantity
            The spatial resolution
        exclude_regions : list of regions.SkyRegion, optional
            Regions with known or putative gamma-ray emission, will be excluded from the calculation of the acceptance map
        cos_zenith_binning_method : str, optional
            The method used for cos zenith binning: 'min_livetime', 'min_livetime_per_wobble', 'min_n_observation', 'min_n_observation_per_wobble'
        cos_zenith_binning_parameter_value : int, optional
            Minimum livetime (in seconds) or number of observations per zenith bins
        initial_cos_zenith_binning : float, optional
            Initial bin size for cos zenith binning
        max_angular_separation_wobble : u.Quantity, optional
            The maximum angular separation between identified wobbles, in degrees
        zenith_binning_run_splitting : bool, optional
            If true, will split each run to match zenith binning for the base model computation
            Could be computationally expensive, especially at high zenith with a high resolution zenith binning
        max_fraction_pixel_rotation_fov : float, optional
            For camera frame transformation the maximum size relative to a pixel a rotation is allowed
        time_resolution : astropy.units.Quantity, optional
            Time resolution to use for the computation of the rotation of the FoV and cut as function of the zenith bins
        """

        # If no exclusion region, default it as an empty list
        if exclude_regions is None:
            exclude_regions = []

        # Store base parameter
        self.energy_axis = energy_axis
        self.max_offset = max_offset
        self.exclude_regions = exclude_regions
        self.cos_zenith_binning_method = cos_zenith_binning_method
        self.cos_zenith_binning_parameter_value = cos_zenith_binning_parameter_value
        self.initial_cos_zenith_binning = initial_cos_zenith_binning
        self.max_angular_separation_wobble = max_angular_separation_wobble

        # Calculate map parameter
        self.n_bins_map = 2 * int(np.rint((self.max_offset / spatial_resolution).to(u.dimensionless_unscaled)))
        self.spatial_bin_size = self.max_offset / (self.n_bins_map / 2)
        self.center_map = SkyCoord(ra=0. * u.deg, dec=0. * u.deg, frame='icrs')
        self.geom = WcsGeom.create(skydir=self.center_map, npix=(self.n_bins_map, self.n_bins_map),
                                   binsz=self.spatial_bin_size, frame="icrs", axes=[self.energy_axis])
        logger.info(
            'Computation will be made with a bin size of {:.3f} arcmin'.format(
                self.spatial_bin_size.to_value(u.arcmin)))

        # Store computation parameters for run splitting
        self.max_fraction_pixel_rotation_fov = max_fraction_pixel_rotation_fov
        self.time_resolution = time_resolution
        self.zenith_binning_run_splitting = zenith_binning_run_splitting

    @staticmethod
    def _transform_obs_to_camera_frame(obs: Observation) -> Observation:
        """
        Transform events and pointing of an obs from a sky frame to camera frame

        Parameters
        ----------
        obs : gammapy.data.observations.Observation
            The observation to transform

        Returns
        -------
        obs_camera_frame : gammapy.data.observations.Observation
            The observation transformed for reference in camera frame
        """

        # Transform to altaz frame
        altaz_frame = AltAz(obstime=obs.events.time,
                            location=obs.observatory_earth_location)
        events_altaz = obs.events.radec.transform_to(altaz_frame)
        pointing_altaz = obs.get_pointing_icrs(obs.events.time).transform_to(altaz_frame)

        # Rotation to transform to camera frame
        camera_frame = SkyOffsetFrame(origin=AltAz(alt=pointing_altaz.alt,
                                                   az=pointing_altaz.az,
                                                   obstime=obs.events.time,
                                                   location=obs.observatory_earth_location),
                                      rotation=[0., ] * len(obs.events.time) * u.deg)
        events_camera_frame = events_altaz.transform_to(camera_frame)

        # Formatting data for the output
        camera_frame_events = obs.events.copy()
        camera_frame_events.table['RA'] = events_camera_frame.lon
        camera_frame_events.table['DEC'] = events_camera_frame.lat
        camera_frame_obs_info = copy.deepcopy(obs.obs_info)
        camera_frame_obs_info['RA_PNT'] = 0.
        camera_frame_obs_info['DEC_PNT'] = 0.
        obs_camera_frame = Observation(obs_id=obs.obs_id,
                                       obs_info=camera_frame_obs_info,
                                       events=camera_frame_events,
                                       gti=obs.gti,
                                       aeff=obs.aeff)
        obs_camera_frame._location = obs.observatory_earth_location

        return obs_camera_frame

    def _transform_exclusion_region_to_camera_frame(self, pointing_altaz: AltAz) -> List[SkyRegion]:
        """
        Transform the list of exclusion regions in sky frame into a list in camera frame.

        Parameters
        ----------
        pointing_altaz : astropy.coordinates.AltAz
            The pointing position of the telescope.

        Returns
        -------
        exclusion_region_camera_frame : list of regions.SkyRegion
            The list of exclusion regions in camera frame.

        Raises
        ------
        Exception
            If the region type is not supported.
        """

        camera_frame = SkyOffsetFrame(origin=pointing_altaz,
                                      rotation=[0., ] * u.deg)
        exclude_region_camera_frame = []
        for region in self.exclude_regions:
            if isinstance(region, CircleSkyRegion):
                center_coordinate = region.center
                center_coordinate_altaz = center_coordinate.transform_to(pointing_altaz)
                center_coordinate_camera_frame = center_coordinate_altaz.transform_to(camera_frame)
                center_coordinate_camera_frame_arb = SkyCoord(ra=center_coordinate_camera_frame.lon[0],
                                                              dec=center_coordinate_camera_frame.lat[0])
                exclude_region_camera_frame.append(CircleSkyRegion(center=center_coordinate_camera_frame_arb,
                                                                   radius=region.radius))
            else:
                raise Exception(f'{type(region)} region type not supported')

        return exclude_region_camera_frame

    def _create_map(self,
                    obs: Observation,
                    geom: WcsGeom,
                    exclude_regions: List[SkyRegion],
                    add_bkg: bool = False
                    ) -> Tuple[MapDataset, WcsNDMap]:
        """
        Create a map and the associated exclusion mask based on the given geometry and exclusion region.

        Parameters
        ----------
        obs : gammapy.data.observations.Observation
            The observation used to make the sky map.
        geom : gammapy.maps.WcsGeom
            The geometry for the maps.
        exclude_regions : list of regions.SkyRegion
            The list of exclusion regions.
        add_bkg : bool, optional
            If true, will also add the background model to the map. Default is False.

        Returns
        -------
        map_dataset : gammapy.datasets.MapDataset
            The map dataset.
        exclusion_mask : gammapy.maps.WcsNDMap
            The exclusion mask.
        """

        maker = MapDatasetMaker(selection=["counts"])
        if add_bkg:
            maker = MapDatasetMaker(selection=["counts", "background"])

        maker_safe_mask = SafeMaskMaker(methods=["offset-max"], offset_max=self.max_offset)

        geom_image = geom.to_image()
        exclusion_mask = ~geom_image.region_mask(exclude_regions) if len(exclude_regions) > 0 else ~Map.from_geom(
            geom_image)

        map_obs = maker.run(MapDataset.create(geom=geom), obs)
        map_obs = maker_safe_mask.run(map_obs, obs)

        return map_obs, exclusion_mask

    def _create_sky_map(self,
                        obs: Observation,
                        add_bkg: bool = False
                        ) -> Tuple[MapDataset, WcsNDMap]:
        """
        Create the sky map and the associated exclusion mask based on the observation and the exclusion regions.

        Parameters
        ----------
        obs : gammapy.data.observations.Observation
            The observation used to make the sky map.
        add_bkg : bool, optional
            If true, will also add the background model to the map. Default is False.

        Returns
        -------
        map_dataset : gammapy.datasets.MapDataset
            The map dataset.
        exclusion_mask : gammapy.maps.WcsNDMap
            The exclusion mask.
        """

        geom_obs = WcsGeom.create(skydir=obs.get_pointing_icrs(obs.tmid),
                                  npix=(self.n_bins_map, self.n_bins_map),
                                  binsz=self.spatial_bin_size,
                                  frame="icrs",
                                  axes=[self.energy_axis])
        map_obs, exclusion_mask = self._create_map(obs, geom_obs, self.exclude_regions, add_bkg=add_bkg)

        return map_obs, exclusion_mask

    def _compute_time_intervals_based_on_fov_rotation(self, obs: Observation) -> Time:
        """
        Calculate time intervals based on the rotation of the Field of View (FoV).

        Parameters
        ----------
        obs : gammapy.data.observations.Observation
            The observation used to calculate time intervals.

        Returns
        -------
        time_intervals : astropy.time.Time
            The time intervals for cutting the observation into time bins.
        """

        # Determine time interval for cutting the obs as function of the rotation of the Fov
        n_bin = max(2, int(np.rint(
            ((obs.tstop - obs.tstart) / self.time_resolution).to_value(u.dimensionless_unscaled))))
        time_axis = np.linspace(obs.tstart, obs.tstop, num=n_bin)
        rotation_speed_fov = compute_rotation_speed_fov(time_axis, obs.get_pointing_icrs(obs.tmid),
                                                        obs.observatory_earth_location)
        rotation_fov = cumulative_trapezoid(x=time_axis.unix_tai,
                                            y=rotation_speed_fov.to_value(u.rad / u.s),
                                            initial=0.) * u.rad
        distance_rotation_fov = rotation_fov.to_value(u.rad) * np.pi * self.max_offset
        node_obs = distance_rotation_fov // (self.spatial_bin_size * self.max_fraction_pixel_rotation_fov)
        change_node = node_obs[2:] != node_obs[1:-1]
        time_interval = Time([obs.tstart, ] + [time_axis[1:-1][change_node], ] + [obs.tstop, ])

        return time_interval

    def _create_base_computation_map(self, observations: Observations) -> Tuple[WcsNDMap, WcsNDMap, WcsNDMap, u.Unit]:
        """
        From a list of observations return a stacked finely binned counts and exposure map in camera frame to compute a model

        Parameters
        ----------
        observations : gammapy.data.observations.Observations
            The list of observations

        Returns
        -------
        count_map_background : gammapy.map.WcsNDMap
            The count map
        exp_map_background : gammapy.map.WcsNDMap
            The exposure map corrected for exclusion regions
        exp_map_background_total : gammapy.map.WcsNDMap
            The exposure map without correction for exclusion regions
        livetime : astropy.unit.Unit
            The total exposure time for the model
        """
        count_map_background = WcsNDMap(geom=self.geom)
        exp_map_background = WcsNDMap(geom=self.geom, unit=u.s)
        exp_map_background_total = WcsNDMap(geom=self.geom, unit=u.s)
        livetime = 0. * u.s

        with erfa_astrom.set(ErfaAstromInterpolator(1000 * u.s)):
            for obs in observations:
                # Filter events in exclusion regions
                geom = RegionGeom.from_regions(self.exclude_regions)
                mask = geom.contains(obs.events.radec)
                obs._events = obs.events.select_row_subset(~mask)
                # Create a count map in camera frame
                camera_frame_obs = self._transform_obs_to_camera_frame(obs)
                count_map_obs, _ = self._create_map(camera_frame_obs, self.geom, [], add_bkg=False)
                # Create exposure maps and fill them with the obs livetime
                exp_map_obs = MapDataset.create(geom=count_map_obs.geoms['geom'])
                exp_map_obs_total = MapDataset.create(geom=count_map_obs.geoms['geom'])
                exp_map_obs.counts.data = camera_frame_obs.observation_live_time_duration.value
                exp_map_obs_total.counts.data = camera_frame_obs.observation_live_time_duration.value

                # Evaluate the average exclusion mask in camera frame
                # by evaluating it on time intervals short compared to the field of view rotation
                exclusion_mask = np.zeros(count_map_obs.counts.data.shape[1:])
                time_interval = self._compute_time_intervals_based_on_fov_rotation(obs)
                for i in range(len(time_interval) - 1):
                    # Compute the exclusion region in camera frame for the average time
                    dtime = time_interval[i + 1] - time_interval[i]
                    time = time_interval[i] + dtime / 2
                    average_alt_az_frame = AltAz(obstime=time,
                                                 location=obs.observatory_earth_location)
                    average_alt_az_pointing = obs.get_pointing_icrs(time).transform_to(average_alt_az_frame)
                    exclusion_region_camera_frame = self._transform_exclusion_region_to_camera_frame(
                        average_alt_az_pointing)
                    geom_image = self.geom.to_image()

                    exclusion_mask_t = ~geom_image.region_mask(exclusion_region_camera_frame) if len(
                        exclusion_region_camera_frame) > 0 else ~Map.from_geom(geom_image)
                    # Add the exclusion mask in camera frame weighted by the time interval duration
                    exclusion_mask += exclusion_mask_t * (dtime).value
                # Normalise the exclusion mask by the full observation duration
                exclusion_mask *= 1 / (time_interval[-1] - time_interval[0]).value

                # Correct the exposure map by the exclusion region
                for j in range(count_map_obs.counts.data.shape[0]):
                    exp_map_obs.counts.data[j, :, :] = exp_map_obs.counts.data[j, :, :] * exclusion_mask

                # Stack counts and exposure maps and livetime of all observations
                count_map_background.data += count_map_obs.counts.data
                exp_map_background.data += exp_map_obs.counts.data
                exp_map_background_total.data += exp_map_obs_total.counts.data
                livetime += camera_frame_obs.observation_live_time_duration

        return count_map_background, exp_map_background, exp_map_background_total, livetime

    @abstractmethod
    def create_acceptance_map(self, observations: Observations) -> BackgroundIRF:
        """
        Abstract method to calculate an acceptance map from a list of observations.

        Subclasses must implement this method to provide the specific algorithm for calculating the acceptance map.

        Parameters
        ----------
        observations : gammapy.data.observations.Observations
            The collection of observations used to create the acceptance map.

        Returns
        -------
        acceptance_map : gammapy.irf.background.Background2D or gammapy.irf.background.Background3D
            The acceptance map calculated using the specific algorithm implemented by the subclass.
        """
        pass

    def _normalised_model_per_run(self,
                                  observations: Observations,
                                  acceptance_map: dict[int, BackgroundIRF]) -> dict[int, BackgroundIRF]:
        """
        Normalised the acceptance model associated to each run to the events associated with the run

        Parameters
        ----------
        observations : gammapy.data.observations.Observations
            The collection of observations used to make the acceptance map
        acceptance_map :dict of gammapy.irf.background.Background2D or gammapy.irf.background.Background3D
            A dict with observation number as key and a background model that could be used as an acceptance model associated at each key
            This is the models that will be normalised
        Returns
        -------
        background : dict of gammapy.irf.background.Background2D or gammapy.irf.background.Background3D
            A dict with observation number as key and a background model that could be used as an acceptance model associated at each key
        """

        normalised_acceptance_map = {}
        # Fit norm of the model to the observations
        for obs in observations:
            id_observation = obs.obs_id

            # replace the background model
            modified_observation = copy.deepcopy(obs)
            modified_observation.bkg = acceptance_map[id_observation]

            # Fit the background model
            logger.info('Fit to model to run ' + str(id_observation))
            map_obs, exclusion_mask = self._create_sky_map(modified_observation, add_bkg=True)
            maker_FoV_background = FoVBackgroundMaker(method='fit', exclusion_mask=exclusion_mask)
            map_obs = maker_FoV_background.run(map_obs)

            # Extract the normalisation
            parameters = map_obs.models.to_parameters_table()
            norm_background = parameters[parameters['name'] == 'norm']['value'][0]

            if norm_background < 0.:
                logger.error(
                    'Invalid normalisation value for run ' + str(id_observation) + ' : ' + str(norm_background))
            elif norm_background > 1.5 or norm_background < 0.5:
                logger.warning(
                    'High correction of the background normalisation for run ' + str(id_observation) + ' : ' + str(
                        norm_background))

            # Apply normalisation to the background model
            normalised_acceptance_map[id_observation] = copy.deepcopy(acceptance_map[id_observation])
            normalised_acceptance_map[id_observation].data = normalised_acceptance_map[
                                                                 id_observation].data * norm_background

        return normalised_acceptance_map

<<<<<<< HEAD
    def create_model_cos_zenith_binned(self,
                                       observations: Observations
                                       ) -> BackgroundCollectionZenith:
=======
    def _compute_time_intervals_based_on_zenith_bin(self, obs: Observation, edge_zenith_bin: u.Quantity) -> Time:
        """
        Calculate time intervals based on an input zenith binning

        Parameters
        ----------
        obs : gammapy.data.observations.Observation
            The observation used to calculate time intervals.
        edge_zenith_bin : astropy.units.Quantity
            The edge of the bins used for zenith binning

        Returns
        -------
        time_intervals : astropy.time.Time
            The time intervals for cutting the observation into time bins.
        """

        # Create the time axis
        n_bin = max(2, int(np.rint(
            ((obs.tstop - obs.tstart) / self.time_resolution).to_value(u.dimensionless_unscaled))))
        time_axis = np.linspace(obs.tstart, obs.tstop, num=n_bin)

        # Compute the zenith for each evaluation time
        altaz_coordinates = obs.get_pointing_altaz(time_axis)
        zenith_values = altaz_coordinates.zen
        if np.any(zenith_values < np.min(edge_zenith_bin)) or np.any(zenith_values > np.max(edge_zenith_bin)):
            logger.error('Run with zenith value outside of the considered range for zenith binning')

        # Split the time interval to transition between zenith bin
        id_bin = np.digitize(zenith_values, edge_zenith_bin)
        bin_transition = id_bin[2:] != id_bin[1:-1]
        time_interval = Time([obs.tstart, ] + [time_axis[1:-1][bin_transition], ] + [obs.tstop, ])

        return time_interval

    def _create_model_cos_zenith_binned(self,
                                        observations: Observations
                                        ) -> dict[Any, BackgroundIRF]:
>>>>>>> 8d6c8cea
        """
        Calculate a model for each cos zenith bin

        Parameters
        ----------
        observations : gammapy.data.observations.Observations
            The collection of observations used to make the acceptance map

        Returns
        -------
        background : BackgroundCollectionZenith
            The collection of background model with the zenith associated to each model

        """

        # Determine binning method. Convention : per_wobble methods have negative values
        methods = {'min_livetime': 1, 'min_livetime_per_wobble': -1, 'min_n_observation': 2,
                   'min_n_observation_per_wobble': -2}
        try:
            i_method = methods[self.cos_zenith_binning_method]
        except KeyError:
            logger.error(f" KeyError : {self.cos_zenith_binning_method} not a valid zenith binning method.\nValid "
                         f"methods are {[*methods]}")
            raise
        per_wobble = i_method < 0

        # Initial bins edges
        cos_zenith_bin = np.sort(np.arange(1.0, 0. - self.initial_cos_zenith_binning, -self.initial_cos_zenith_binning))
        zenith_bin = np.rad2deg(np.arccos(cos_zenith_bin)) * u.deg

        # Cut observations if requested
        if self.zenith_binning_run_splitting:
            if abs(i_method) == 2:
                logger.warning('Using a zenith binning requirement based on n_observation while using run splitting is not recommended and could lead to poor models. We recommend switching to a binning requirement based on livetime.')
            compute_observations = Observations()
            for obs in observations:
                time_interval = self._compute_time_intervals_based_on_zenith_bin(obs, zenith_bin)
                for i in range(len(time_interval) - 1):
                    compute_observations.append(obs.select_time(Time([time_interval[i], time_interval[i + 1]])))
        else:
            compute_observations = observations

        # Determine initial bins values
        cos_zenith_observations = np.array([np.cos(obs.get_pointing_altaz(obs.tmid).zen) for obs in compute_observations])
        livetime_observations = np.array([obs.observation_live_time_duration.to_value(u.s) for obs in compute_observations])

        # Select the quantity used to count observations
        if i_method in [-1, 1]:
            cut_variable_weights = livetime_observations
        elif i_method in [-2, 2]:
            cut_variable_weights = np.ones(len(cos_zenith_observations), dtype=int)

        # Gather runs per separation angle or all together. Define the minimum multiplicity (-1) to create a zenith bin.
        if per_wobble:
            wobble_observations = np.array(
                get_unique_wobble_pointings(compute_observations, self.max_angular_separation_wobble))
            multiplicity_wob = 1
        else:
            wobble_observations = np.full(len(cos_zenith_observations), 'any', dtype=np.object_)
            multiplicity_wob = 0

        cumsum_variable = {}
        for wobble in np.unique(wobble_observations):
            # Create an array of cumulative weight of the selected variable vs cos(zenith)
            cumsum_variable[wobble] = np.cumsum(np.histogram(cos_zenith_observations[wobble_observations == wobble],
                                                             bins=cos_zenith_bin,
                                                             weights=cut_variable_weights[
                                                                 wobble_observations == wobble])[0])
        # Initiate the list of index of selected zenith bin edges
        zenith_selected = [0]

        i = 0
        n = len(cos_zenith_bin) - 2

        while i < n:
            # For each wobble, find the index of the first zenith which fulfills the zd binning criteria if any
            # Then concatenate and sort the results for all wobbles
            candidate_i_per_wobble = [np.nonzero(cum_cut_variable >= self.cos_zenith_binning_parameter_value)[0][:1]
                                      for cum_cut_variable in cumsum_variable.values()]  # nonzero is assumed sorted
            candidate_i = np.sort(np.concatenate(candidate_i_per_wobble))

            if len(candidate_i) > multiplicity_wob:
                # If the criteria is fulfilled save the correct index.
                # The first and only candidate_i in the non-per_wobble case and the second in the per_wobble case.
                i = candidate_i[multiplicity_wob]
                zenith_selected.append(i + 1)
                for wobble in np.unique(wobble_observations):
                    # Reduce the cumulative sum by the value at the selected index for the next iteration
                    cumsum_variable[wobble] -= cumsum_variable[wobble][i]
            else:
                # The zenith bin creation criteria is not fulfilled, the last bin edge is set to the end of the
                # cos(zenith) array
                if i == 0:
                    zenith_selected.append(n + 1)
                else:
                    zenith_selected[-1] = n + 1
                i = n
        cos_zenith_bin = cos_zenith_bin[zenith_selected]

        # Associate each observation to the correct bin
        binned_observations = []
        for i in range((len(cos_zenith_bin) - 1)):
            binned_observations.append(Observations())
        for obs in compute_observations:
            binned_observations[np.digitize(np.cos(obs.get_pointing_altaz(obs.tmid).zen), cos_zenith_bin) - 1].append(
                obs)

        # Compute the model for each bin
        binned_model = [self.create_acceptance_map(binned_obs) for binned_obs in binned_observations]

        # Determine the center of the bin (weighted as function of the livetime of each observation)
        bin_center = []
        for i in range(len(binned_observations)):
            weighted_cos_zenith_bin_per_obs = []
            livetime_per_obs = []
            for obs in binned_observations[i]:
                weighted_cos_zenith_bin_per_obs.append(
                    obs.observation_live_time_duration * np.cos(obs.get_pointing_altaz(obs.tmid).zen))
                livetime_per_obs.append(obs.observation_live_time_duration)
            bin_center.append(np.sum([wcos.value for wcos in weighted_cos_zenith_bin_per_obs]) / np.sum(
                [livet.value for livet in livetime_per_obs]))

        logger.info(f"cos zenith bin edges: {list(np.round(cos_zenith_bin, 2))}")
        logger.info(f"cos zenith bin centers: {list(np.round(bin_center, 2))}")
        logger.info(f"observation per bin: {list(np.histogram(cos_zenith_observations, bins=cos_zenith_bin)[0])}")
        logger.info(f"livetime per bin [s]: " +
                     f"{list(np.histogram(cos_zenith_observations, bins=cos_zenith_bin, weights=livetime_observations)[0].astype(int))}")
        if per_wobble:
            wobble_observations_bool_arr = [(np.array(wobble_observations.tolist()) == wobble) for wobble in
                                            np.unique(np.array(wobble_observations))]
            livetime_observations_and_wobble = [np.array(livetime_observations) * wobble_bool for wobble_bool in
                                                wobble_observations_bool_arr]
            for i, wobble in enumerate(np.unique(np.array(wobble_observations))):
                logger.info(
                    f"{wobble} observation per bin: {list(np.histogram(cos_zenith_observations, bins=cos_zenith_bin, weights=1 * wobble_observations_bool_arr[i])[0])}")
                logger.info(
                    f"{wobble} livetime per bin: {list(np.histogram(cos_zenith_observations, bins=cos_zenith_bin, weights=livetime_observations_and_wobble[i])[0].astype(int))}")

        # Create the dict for output of the function
        collection_binned_model = BackgroundCollectionZenith()
        for i in range(len(binned_model)):
            collection_binned_model[np.rad2deg(np.arccos(bin_center[i]))] = binned_model[i]

        return collection_binned_model

    def create_acceptance_map_cos_zenith_binned(self,
                                                observations: Observations,
                                                off_observations: Observations = None,
                                                base_model: BackgroundCollectionZenith = None
                                                ) -> dict[int, BackgroundIRF]:
        """
        Calculate an acceptance map per run using cos zenith binning

        Parameters
        ----------
        observations : gammapy.data.observations.Observations
            The collection of observations to which the acceptance model will be applied
        off_observations : gammapy.data.observations.Observations
            The collection of observations used to generate the acceptance map, if None will be the observations provided as target
            Will be ignored if a base_model parameter is provided
        base_model : BackgroundCollectionZenith
            If you have already a precomputed model, the method will use this model as base for the acceptance map instead of computing it from the data

        Returns
        -------
        background : dict of gammapy.irf.background.Background2D or gammapy.irf.background.Background3D
            A dict with observation number as key and a background model that could be used as an acceptance model associated at each key

        """

        if off_observations is None:
            off_observations = observations
        elif base_model is not None:
            logger.warning('The off observations provided will be ignored as a base model has been provided.')

        # If needed produce the zenith binned model
        if base_model is not None and not isinstance(base_model, BackgroundCollectionZenith):
            error_message = 'The models should be provided as a BackgroundCollectionZenith object'
            logger.error(error_message)
            raise BackgroundModelFormatException(error_message)
        dict_binned_model = base_model or self.create_model_cos_zenith_binned(off_observations)

        cos_zenith_model = []
        key_model = []
        for k in np.sort(list(dict_binned_model.keys())):
            cos_zenith_model.append(np.cos(np.deg2rad(k)))
            key_model.append(k)
        cos_zenith_model = np.array(cos_zenith_model)

        # Find the closest model for each observation and associate it to each observation
        acceptance_map = {}
        if len(cos_zenith_model) <= 1:
            logger.warning('Only one zenith bin, zenith binning deactivated')
        for obs in observations:
            cos_zenith_observation = np.cos(obs.get_pointing_altaz(obs.tmid).zen)
            key_closest_model = key_model[(np.abs(cos_zenith_model - cos_zenith_observation)).argmin()]
            acceptance_map[obs.obs_id] = dict_binned_model[key_closest_model]

        return acceptance_map

    def create_acceptance_map_cos_zenith_interpolated(self,
                                                      observations: Observations,
                                                      off_observations: Observations = None,
                                                      base_model: BackgroundCollectionZenith = None
                                                      ) -> dict[int, BackgroundIRF]:
        """
        Calculate an acceptance map per run using cos zenith binning and interpolation

        Parameters
        ----------
        observations : gammapy.data.observations.Observations
            The collection of observations to which the acceptance model will be applied
        off_observations : gammapy.data.observations.Observations
            The collection of observations used to generate the acceptance map, if None will be the observations provided as target
            Will be ignored if a base_model parameter is provideds
        base_model : BackgroundCollectionZenith
            If you have already a precomputed model, the method will use this model as base for the acceptance map instead of computing it from the data

        Returns
        -------
        background : dict of gammapy.irf.background.Background2D or gammapy.irf.background.Background3D
            A dict with observation number as key and a background model that could be used as an acceptance model associated at each key

        """

        if off_observations is None:
            off_observations = observations
        elif base_model is not None:
            logger.warning('The off observations provided will be ignored as a base model has been provided.')

        # If needed produce the zenith binned model
        if base_model is not None and not isinstance(base_model, BackgroundCollectionZenith):
            error_message = 'The models should be provided as a BackgroundCollectionZenith object'
            logger.error(error_message)
            raise BackgroundModelFormatException(error_message)
        dict_binned_model = base_model or self.create_model_cos_zenith_binned(off_observations)

        binned_model = []
        cos_zenith_model = []
        for k in np.sort(list(dict_binned_model.keys())):
            binned_model.append(dict_binned_model[k])
            cos_zenith_model.append(np.cos(np.deg2rad(k)))
        cos_zenith_model = np.array(cos_zenith_model)

        acceptance_map = {}
        if len(binned_model) <= 1:
            logger.warning('Only one zenith bin, zenith interpolation deactivated')
            for obs in observations:
                acceptance_map[obs.obs_id] = binned_model[0]
        else:
            data_cube = np.zeros(tuple([len(binned_model), ] + list(binned_model[0].data.shape))) * binned_model[0].unit
            for i in range(len(binned_model)):
                data_cube[i] = binned_model[i].data * binned_model[i].unit
            interp_func = interp1d(x=cos_zenith_model,
                                   y=np.log10(data_cube.value + np.finfo(np.float64).tiny),
                                   axis=0,
                                   fill_value='extrapolate')
            for obs in observations:
                data_obs = (10. ** interp_func(np.cos(obs.get_pointing_altaz(obs.tmid).zen)))
                data_obs[data_obs < 100 * np.finfo(np.float64).tiny] = 0.
                if type(binned_model[0]) is Background2D:
                    acceptance_map[obs.obs_id] = Background2D(axes=binned_model[0].axes,
                                                              data=data_obs * data_cube.unit)
                elif type(binned_model[0]) is Background3D:
                    acceptance_map[obs.obs_id] = Background3D(axes=binned_model[0].axes,
                                                              data=data_obs * data_cube.unit)
                else:
                    raise Exception('Unknown background format')

        return acceptance_map

    def create_acceptance_map_per_observation(self,
                                              observations: Observations,
                                              zenith_binning: bool = False,
                                              zenith_interpolation: bool = False,
                                              runwise_normalisation: bool = True,
                                              off_observations: Observations = None,
                                              base_model: BackgroundCollectionZenith | BackgroundIRF = None,
                                              ) -> dict[int, BackgroundIRF]:
        """
        Calculate an acceptance map with the norm adjusted for each run

        Parameters
        ----------
        observations : gammapy.data.observations.Observations
            The collection of observations to which the acceptance model will be applied
        zenith_binning : bool, optional
            If true the acceptance maps will be generated using zenith binning
        zenith_interpolation : bool, optional
            If true the acceptance maps will be generated using zenith binning and interpolation
        runwise_normalisation : bool, optional
            If true the acceptance maps will be normalised runwise to the observations
        off_observations : gammapy.data.observations.Observations
            The collection of observations used to generate the acceptance map, if None will be the observations provided as target
            Will be ignored if a base_model parameter is provided
        base_model : gammapy.irf.background.BackgroundIRF or BackgroundCollectionZenith
            If you have already a precomputed model, the method will use this model as base for the acceptance map instead of computing it from the data
            In the case of a zenith dependant model, you should provide a BackgroundCollectionZenith object

        Returns
        -------
        background : dict of gammapy.irf.background.Background2D or gammapy.irf.background.Background3D
            A dict with observation number as key and a background model that could be used as an acceptance model associated at each key
        """

        if off_observations is None:
            off_observations = observations
        elif base_model is not None:
            logger.warning('The off observations provided will be ignored as a base model has been provided.')

        acceptance_map = {}
        if zenith_interpolation:
            acceptance_map = self.create_acceptance_map_cos_zenith_interpolated(observations=observations,
                                                                                off_observations=off_observations,
                                                                                base_model=base_model)
        elif zenith_binning:
            acceptance_map = self.create_acceptance_map_cos_zenith_binned(observations=observations,
                                                                          off_observations=off_observations,
                                                                          base_model=base_model)
        else:
            if base_model is not None:
                if not isinstance(base_model, BackgroundIRF):
                    error_message = 'The model provided should be a gammapy BackgroundIRF object'
                    logger.error(error_message)
                    raise BackgroundModelFormatException(error_message)
                unique_base_acceptance_map = base_model
            else:
                unique_base_acceptance_map = self.create_acceptance_map(off_observations)
            for obs in observations:
                acceptance_map[obs.obs_id] = unique_base_acceptance_map

        if runwise_normalisation:
            acceptance_map = self._normalised_model_per_run(observations, acceptance_map)

        return acceptance_map<|MERGE_RESOLUTION|>--- conflicted
+++ resolved
@@ -431,11 +431,6 @@
 
         return normalised_acceptance_map
 
-<<<<<<< HEAD
-    def create_model_cos_zenith_binned(self,
-                                       observations: Observations
-                                       ) -> BackgroundCollectionZenith:
-=======
     def _compute_time_intervals_based_on_zenith_bin(self, obs: Observation, edge_zenith_bin: u.Quantity) -> Time:
         """
         Calculate time intervals based on an input zenith binning
@@ -471,10 +466,9 @@
 
         return time_interval
 
-    def _create_model_cos_zenith_binned(self,
-                                        observations: Observations
-                                        ) -> dict[Any, BackgroundIRF]:
->>>>>>> 8d6c8cea
+    def create_model_cos_zenith_binned(self,
+                                       observations: Observations
+                                       ) -> BackgroundCollectionZenith:
         """
         Calculate a model for each cos zenith bin
 
